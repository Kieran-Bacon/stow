
import unittest
from unittest.mock import patch, MagicMock
import pytest

import os
import tempfile
import datetime
import time
import shutil

<<<<<<< HEAD
import warehouse
=======
import stow
>>>>>>> 3c271281

class BasicSetup:

    def setUp(self):

        self.directory = tempfile.mkdtemp()

        # Create a file
        self.filepath = os.path.join(self.directory, 'file1')
        self.filetext = 'Another one bits the dust'
        with open(self.filepath, 'w') as handle:
            handle.write(self.filetext)

        # Make a directory
        os.mkdir(os.path.join(self.directory, 'directory1'))

<<<<<<< HEAD
        self.manager = warehouse.connect(manager='FS', path=self.directory)
=======
        self.manager = stow.connect(manager='FS', path=self.directory)
>>>>>>> 3c271281

    def tearDown(self):
        shutil.rmtree(self.directory)


class Test_Artefacts(BasicSetup, unittest.TestCase):

    def test_existence(self):

        # Test that when a file is deleted that the object no longer works
        file = self.manager["/file1"]

        # Assert that we can get the length of the file
        self.assertTrue(len(file))

        # Detele the file from the manager
        self.manager.rm("/file1")

        with pytest.raises(stow.exceptions.ArtefactNoLongerExists):
            self.assertTrue(len(file))

    def test_path(self):

        file = self.manager['/file1']
        self.assertEqual(file.path, "/file1")

        file.path = '/directory1/file1'

        self.assertEqual(
            {art.path for art in self.manager.ls(recursive=True)},
            {"/directory1/file1", "/directory1"}
        )

        file.path = '/another_directory/file1'

        self.assertEqual(
            {art.path for art in self.manager.ls(recursive=True)},
            {"/another_directory/file1", "/directory1", '/another_directory'}
        )

        file.path = '/directory1/file1'
        self.manager['/directory1'].path = "/another_directory/directory2"

        self.assertEqual(
            {art.path for art in self.manager.ls(recursive=True)},
            {"/another_directory", "/another_directory/directory2", '/another_directory/directory2/file1'}
        )

    def test_basename(self):

        file = self.manager["/file1"]
        self.assertEqual(file.basename, "file1")

        file.basename = 'file1.txt'

        self.assertEqual(
            {art.path for art in self.manager.ls(recursive=True)},
            {"/directory1", "/file1.txt"}
        )

        file.basename = '/another_directory/file1.txt'

        self.assertEqual(
            {art.path for art in self.manager.ls(recursive=True)},
            {"/directory1", "/another_directory/file1.txt", '/another_directory'}
        )

        # Directory changes

        directory = self.manager["/another_directory"]

        self.assertEqual(directory.basename, "another_directory")

        directory.basename = "something_else"

        self.assertEqual(
            {art.path for art in self.manager.ls(recursive=True)},
            {"/directory1", "/something_else/file1.txt", '/something_else'}
        )

        directory.basename = "something_else_again/with_level"

        self.assertEqual(
            {art.path for art in self.manager.ls(recursive=True)},
            {"/directory1", "/something_else_again/with_level/file1.txt", '/something_else_again', "/something_else_again/with_level"}
        )

    def test_name(self):
        file = self.manager["/file1"]
        self.assertEqual(file.name, "file1")

        file.basename = 'file1.txt'

        file.name = 'file1-changed'

        self.assertEqual(
            {art.path for art in self.manager.ls(recursive=True)},
            {"/directory1", "/file1-changed.txt"}
        )

        # Directory changes
        directory = self.manager.mkdir("/another_directory")

        self.assertEqual(directory.basename, "another_directory")

        directory.name = "something_else"

        self.assertEqual(
            {art.path for art in self.manager.ls(recursive=True)},
            {"/directory1", "/file1-changed.txt", '/something_else'}
        )

        directory.name = "something_else_again/with_level"

        self.assertEqual(
            {art.path for art in self.manager.ls(recursive=True)},
            {"/directory1", "/file1-changed.txt", '/something_else_again', "/something_else_again/with_level"}
        )



    def test_manager(self):

        file = self.manager['/file1']
        directory = self.manager['/directory1']

        self.assertEqual(file.manager, self.manager)
        self.assertEqual(directory.manager, self.manager)

        with pytest.raises(AttributeError):
            file.manager = None


class Test_Files(BasicSetup, unittest.TestCase):

    def test_names(self):

        file = self.manager.touch("file.txt")

        self.assertEqual(file.basename, "file.txt")
        self.assertEqual(file.name, "file")
        self.assertEqual(file.extension, "txt")

        file.basename = "filename"

        self.assertEqual(file.basename, "filename")
        self.assertEqual(file.name, "filename")
        self.assertEqual(file.extension, "")

    def test_settingFileName(self):

        file = self.manager.touch("file.txt")

        file.name = "hello"

        self.assertEqual(file.basename, "hello.txt")
        self.assertEqual(file.name, "hello")
        self.assertEqual(file.extension, "txt")

        file.basename = "hello"

        file.name = "something_else"

        self.assertEqual(file.basename, "something_else")
        self.assertEqual(file.name, "something_else")
        self.assertEqual(file.extension, "")

    def test_settingExtension(self):

        file = self.manager.touch("file.txt")
        file.extension = "ini"

        self.assertEqual(file.basename, "file.ini")
        self.assertEqual(file.name, "file")
        self.assertEqual(file.extension, "ini")

        file.basename = "hello"
        file.extension = "ini"

        self.assertEqual(file.basename, "hello.ini")
        self.assertEqual(file.name, "hello")
        self.assertEqual(file.extension, "ini")

    def test_save(self):

        with tempfile.TemporaryDirectory() as directory:
            localPath = os.path.join(directory, "hello.txt")

            file = self.manager["file1"]

            file.save(localPath)

            with open(localPath) as handle:
                self.assertEqual(handle.read(), self.filetext)

    def test_extension(self):
        file = self.manager["/file1"]
        self.assertEqual(file.extension, "")

        file.basename = "file1.txt"

        self.assertEqual(file.extension, "txt")

        file.basename = "file1.tar.gz"

        self.assertEqual(file.extension, "gz")


    def test_content(self):

        file = self.manager['/file1']

        self.assertEqual(file.content.decode(), self.filetext)

        newContent = "this is new content for the file"

        with self.assertRaises(ValueError):
            file.content = newContent

        file.content = bytes(newContent, encoding="utf-8")

        self.assertEqual(file.content.decode(), newContent)

    def test_size(self):

        file = self.manager['/file1']
        self.assertEqual(file.size, len(self.filetext))

    def test_modifiedTime(self):

        file = self.manager['/file1']
        self.assertTrue(
            (datetime.datetime.utcnow().replace(tzinfo=datetime.timezone.utc) - datetime.timedelta(seconds=2)) < file.modifiedTime
        )
        self.assertTrue(
            (datetime.datetime.utcnow().replace(tzinfo=datetime.timezone.utc)) > file.modifiedTime
        )

    def test_createdTime(self):

        file = self.manager["/file1"]

        self.assertEqual(file.createdTime, file.modifiedTime)

        file = stow.File(self.manager, "/example", 0, file.modifiedTime)

        self.assertEqual(file.createdTime, file.modifiedTime)

        file = stow.File(self.manager, "/example", 0, file.modifiedTime, createdTime= file.modifiedTime - datetime.timedelta(seconds=2))

        self.assertNotEqual(file.createdTime, file.modifiedTime)
        self.assertTrue(file.createdTime < file.modifiedTime)

    def test_accessedTime(self):

        file = self.manager["/file1"]

        self.assertEqual(file.accessedTime, file.modifiedTime)

        file = stow.File(self.manager, "/example", 0, file.modifiedTime)

        self.assertEqual(file.accessedTime, file.modifiedTime)

        file = stow.File(self.manager, "/example", 0, file.modifiedTime, accessedTime=file.modifiedTime + datetime.timedelta(seconds=2))

        self.assertNotEqual(file.accessedTime, file.modifiedTime)
        self.assertTrue(file.accessedTime > file.modifiedTime)

    def test_localise(self):

        file = self.manager["/file1"]

        with file.localise() as abspath:
            with open(abspath) as handle:
                self.assertEqual(handle.read(), self.filetext)

    def test_opening(self):
        file = self.manager['/file1']

        with file.open('r') as fh:
            self.assertEqual(fh.read(), self.filetext)

        with file.open('a') as fh:
            fh.write("added")

        with open(self.filepath, 'r') as fh:
            self.assertEqual(fh.read(), self.filetext + "added")

        text = "Something else"
        with file.open('w') as fh:
            fh.write(text)

        with open(self.filepath, 'r') as fh:
            self.assertEqual(fh.read(), text)

    def test_update(self):

        file = self.manager['/file1']

        newTime = (datetime.datetime.now() - datetime.timedelta(seconds=2))
        newSize = 4000
<<<<<<< HEAD
        newFile = warehouse.artefacts.File(self.manager, '/file1', newTime, newSize)
=======
        newFile = stow.artefacts.File(self.manager, '/file1', newSize, newTime)
>>>>>>> 3c271281

        file._update(newFile)

        self.assertEqual(file.modifiedTime, newTime)
        self.assertEqual(len(file), newSize)

        created = (datetime.datetime.now() - datetime.timedelta(seconds=10))
        modified = (datetime.datetime.now() - datetime.timedelta(seconds=5))
        accessed = (datetime.datetime.now() - datetime.timedelta(seconds=0))

        newFile = stow.File(self.manager, "/file1", newSize, modifiedTime=modified, createdTime=created, accessedTime=accessed)

        file._update(newFile)

        self.assertEqual(file.modifiedTime, modified)
        self.assertEqual(file.createdTime, created)
        self.assertEqual(file.accessedTime, accessed)

class Test_SubFiles(Test_Files):

    def setUp(self):

        self.ori = tempfile.mkdtemp()

        self.directory = os.path.join(self.ori, "demo")
        os.mkdir(self.directory)

        manager = stow.connect(manager="FS", path=self.ori)
        self.manager = manager.submanager("/demo")

        # Create a file
        self.filepath = os.path.join(self.directory, 'file1')
        self.filetext = 'Another one bits the dust'
        with open(self.filepath, 'w') as handle:
            handle.write(self.filetext)

        # Make a directory
        os.mkdir(os.path.join(self.directory, 'directory1'))

class Test_Directories(unittest.TestCase):

    def setUp(self):

        self.directory = tempfile.mkdtemp()
        os.mkdir(os.path.join(self.directory, 'dir1'))

        self.subdirectory = os.path.join(self.directory, "dir1")
        self.filepath = os.path.join(self.subdirectory, 'file1')
        self.filetext = 'Another one bits the dust'
        with open(self.filepath, 'w') as handle:
            handle.write(self.filetext)

<<<<<<< HEAD
        self.manager = warehouse.connect(manager='FS', path=self.directory)
=======
        self.manager = stow.connect(manager='FS', path=self.directory)
>>>>>>> 3c271281

    def tearDown(self):
        shutil.rmtree(self.directory)

    def test_name(self):

        directory = self.manager.ls().pop()

        self.assertEqual(directory.name, "dir1")

    def test_time(self):

        directory = self.manager["/dir1"]

        for time in directory.createdTime, directory.modifiedTime, directory.accessedTime:

            self.assertTrue(
                (datetime.datetime.utcnow().replace(tzinfo=datetime.timezone.utc) - datetime.timedelta(seconds=2)) < time
            )
            self.assertTrue(
                (datetime.datetime.utcnow().replace(tzinfo=datetime.timezone.utc)) > time
            )

        timelessDirectory = stow.Directory(self.manager, "path")

        self.assertEqual(timelessDirectory.createdTime, None)
        self.assertEqual(timelessDirectory.modifiedTime, None)
        self.assertEqual(timelessDirectory.accessedTime, None)

        created = (datetime.datetime.now() - datetime.timedelta(seconds=10))
        modified = (datetime.datetime.now() - datetime.timedelta(seconds=5))
        accessed = (datetime.datetime.now() - datetime.timedelta(seconds=0))


        file1 = stow.File(self.manager, "/example", 0, modifiedTime=modified, createdTime=modified, accessedTime=accessed)
        file2 = stow.File(self.manager, "/example", 0,modifiedTime=modified, createdTime=created, accessedTime=modified)

        timelessDirectory._add(file1)
        timelessDirectory._add(file2)

        self.assertEqual(timelessDirectory.createdTime, created)
        self.assertEqual(timelessDirectory.modifiedTime, modified)
        self.assertEqual(timelessDirectory.accessedTime, accessed)

    def test_modificationTimeUpdate(self):

        file = self.manager["dir1/file1"]

        self.assertEqual(file.createdTime, file.modifiedTime)

        time.sleep(1.0)

        file.content = b"Updated contents"

        stats = os.stat(self.filepath)

        self.assertEqual(datetime.datetime.utcfromtimestamp(stats.st_ctime), file.createdTime.replace(tzinfo=None))
        self.assertEqual(datetime.datetime.utcfromtimestamp(stats.st_mtime), file.modifiedTime.replace(tzinfo=None))
        self.assertEqual(datetime.datetime.utcfromtimestamp(stats.st_atime), file.accessedTime.replace(tzinfo=None))

    def test_relpath(self):

        directory = self.manager["/dir1"]
        directory: stow.Directory

        self.assertEqual(directory.relpath("/dir1/file1.txt"), "file1.txt")
        self.assertEqual(directory.relpath(self.manager["/dir1/file1"]), "file1")

        with self.assertRaises(stow.exceptions.ArtefactNotMember):
            directory.relpath("/somethingelse/here")


    def test_privateLS(self):

        dir1 = self.manager["/dir1"]

        # Because the file inside it has not yet been initialised so ti doesn't exist yet
        self.assertEqual(dir1._ls(), set())

        file = self.manager["/dir1/file1"]

        # Not that is has been loaded the file is referenced inside the directory
        self.assertEqual(dir1._ls(), {file})

        del file

        # It will continue to exist inside the directory as the manager is holding a reference
        self.assertEqual(len(dir1._ls()), 1)

        os.mkdir(os.path.join(self.directory, "dir1", "dir2"))
        open(os.path.join(self.directory, "dir1", "dir2", "file2"), "w").close()

        self.assertEqual(len(dir1._ls(recursive=True)), 1)

        file = self.manager["/dir1/dir2/file2"]

        # Now it has a directory and a new file in it
        self.assertEqual(len(dir1._ls(recursive=True)), 3)

    def test_contentUpdateModifiedTime(self):

        with tempfile.TemporaryDirectory() as directory:

            filepath = stow.join(directory, "filename.txt")

            file = stow.touch(filepath)

            modifiedTime = file.modifiedTime

            time.sleep(1)

            file.content = b"file content"

            self.assertNotEqual(modifiedTime, file.modifiedTime)
            self.assertTrue(modifiedTime < file.modifiedTime)


    def test_save(self):

        with tempfile.TemporaryDirectory() as directory:
            localPath = os.path.join(directory, "direct")

            directoryObj = self.manager["dir1"]

            directoryObj.save(localPath)

            self.assertTrue(os.path.isdir(localPath))

    def test_delete(self):

        directory = self.manager["dir1"]

        with self.assertRaises(stow.exceptions.OperationNotPermitted):
            directory.delete()

        directory.delete(force=True)

        with self.assertRaises(stow.exceptions.ArtefactNotFound):
            self.manager["dir1"]

        self.assertFalse(os.path.exists(self.subdirectory))

    def test_removal(self):

        directory = self.manager.ls().pop()

<<<<<<< HEAD
        self.assertIsInstance(directory, warehouse.Directory)
=======
        self.assertIsInstance(directory, stow.Directory)
>>>>>>> 3c271281

        directory.rm('/file1')

    def test_mkdir(self):

        self.manager["/dir1"].mkdir("/subdir1")
        self.manager["/dir1"].mkdir("subdir2")

        self.assertTrue(self.manager["/dir1/subdir1"] is not None)
        self.assertTrue(self.manager["/dir1/subdir2"] is not None)

        self.assertEqual(len(self.manager.ls(recursive=True)), 4)

    def test_touch(self):

        self.manager["/dir1"].touch("/file1.txt")
        self.manager["/dir1"].touch("file2.txt")

        self.manager["/dir1"].touch("subdir1/file1.txt")

        self.assertEqual(len(self.manager.ls(recursive=True)), 6)

    def test_open(self):

        with self.manager["/dir1"].open("/file1.txt", "w") as handle:
            handle.write("Some content")

        self.assertTrue("/dir1/file1.txt" in self.manager)
        self.assertEqual(len(self.manager["/dir1/file1.txt"]), 12)

        with pytest.raises(FileNotFoundError):
            with self.manager["/dir1"].open("/file2.txt") as handle:
                handle.read()

    def test_membership(self):

        self.assertTrue("file1" in self.manager["/dir1"])
        self.assertTrue(self.manager["/dir1/file1"] in self.manager["/dir1"])
        f2 = self.manager.touch("/dir1/file2.txt")
        self.assertTrue(f2 in self.manager["/dir1"])

        self.assertFalse("file3.txt" in self.manager["/dir1"])
        f3 = self.manager.touch("/file3.txt")
        self.assertFalse(f3 in self.manager["/dir1"])

    def test_isEmpty(self):

        # Assert on directory that it does have contents
        self.assertFalse(self.manager["/dir1"].isEmpty())

        _dir = self.manager.mkdir("/empty_dir")

        self.assertTrue(_dir.isEmpty())

    def test_update(self):

        directory = self.manager["/dir1"]

        created = (datetime.datetime.now() - datetime.timedelta(seconds=10))

        directory._update(stow.Directory(self.manager, directory.path, createdTime=created))

        self.assertEqual(directory.createdTime, created)

class Test_Subdirectories(Test_Directories):

    def setUp(self):

        self.ori = tempfile.mkdtemp()
        self.directory = os.path.join(self.ori, "demo")
        os.mkdir(self.directory)

        self.subdirectory = os.path.join(self.directory, 'dir1')
        os.mkdir(self.subdirectory)

        self.filepath = os.path.join(self.directory, 'dir1', 'file1')
        self.filetext = 'Another one bits the dust'
        with open(self.filepath, 'w') as handle:
            handle.write(self.filetext)

<<<<<<< HEAD
        self.ori = warehouse.connect(manager='FS', path=self.ori)
=======
        self.ori = stow.connect(manager='FS', path=self.ori)
>>>>>>> 3c271281
        self.manager = self.ori.submanager("/demo")

    def test_update(self):

        directory = self.manager["/dir1"]

        created = (datetime.datetime.now() - datetime.timedelta(seconds=10))

        directory._update(stow.SubDirectory(self.manager, "/example", stow.Directory(self.ori, directory.path, createdTime=created)))

        self.assertEqual(directory.createdTime, created)<|MERGE_RESOLUTION|>--- conflicted
+++ resolved
@@ -9,11 +9,7 @@
 import time
 import shutil
 
-<<<<<<< HEAD
-import warehouse
-=======
 import stow
->>>>>>> 3c271281
 
 class BasicSetup:
 
@@ -30,11 +26,7 @@
         # Make a directory
         os.mkdir(os.path.join(self.directory, 'directory1'))
 
-<<<<<<< HEAD
-        self.manager = warehouse.connect(manager='FS', path=self.directory)
-=======
         self.manager = stow.connect(manager='FS', path=self.directory)
->>>>>>> 3c271281
 
     def tearDown(self):
         shutil.rmtree(self.directory)
@@ -336,11 +328,7 @@
 
         newTime = (datetime.datetime.now() - datetime.timedelta(seconds=2))
         newSize = 4000
-<<<<<<< HEAD
-        newFile = warehouse.artefacts.File(self.manager, '/file1', newTime, newSize)
-=======
         newFile = stow.artefacts.File(self.manager, '/file1', newSize, newTime)
->>>>>>> 3c271281
 
         file._update(newFile)
 
@@ -393,11 +381,7 @@
         with open(self.filepath, 'w') as handle:
             handle.write(self.filetext)
 
-<<<<<<< HEAD
-        self.manager = warehouse.connect(manager='FS', path=self.directory)
-=======
         self.manager = stow.connect(manager='FS', path=self.directory)
->>>>>>> 3c271281
 
     def tearDown(self):
         shutil.rmtree(self.directory)
@@ -544,11 +528,7 @@
 
         directory = self.manager.ls().pop()
 
-<<<<<<< HEAD
-        self.assertIsInstance(directory, warehouse.Directory)
-=======
         self.assertIsInstance(directory, stow.Directory)
->>>>>>> 3c271281
 
         directory.rm('/file1')
 
@@ -629,11 +609,7 @@
         with open(self.filepath, 'w') as handle:
             handle.write(self.filetext)
 
-<<<<<<< HEAD
-        self.ori = warehouse.connect(manager='FS', path=self.ori)
-=======
         self.ori = stow.connect(manager='FS', path=self.ori)
->>>>>>> 3c271281
         self.manager = self.ori.submanager("/demo")
 
     def test_update(self):
