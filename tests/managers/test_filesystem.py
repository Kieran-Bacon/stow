--- conflicted
+++ resolved
@@ -7,13 +7,8 @@
 import string
 import time
 
-<<<<<<< HEAD
-import warehouse
-from warehouse.managers import FS
-=======
 import stow
 from stow.managers import FS
->>>>>>> 3c271281
 
 from .manager import ManagerTests, SubManagerTests
 
