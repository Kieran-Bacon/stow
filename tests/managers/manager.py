--- conflicted
+++ resolved
@@ -9,20 +9,12 @@
 import time
 import datetime
 
-<<<<<<< HEAD
-import warehouse
-=======
 import stow
->>>>>>> 3c271281
 
 class ManagerTests:
 
     def setUp(self):
-<<<<<<< HEAD
-        self.manager = warehouse.manager.Manager
-=======
         self.manager = stow.manager.Manager
->>>>>>> 3c271281
 
     @abc.abstractmethod
     def setUpWithFiles(self): pass
@@ -41,11 +33,7 @@
         self.assertEqual(len(self.manager.ls(recursive=True)), 1)
 
         directory = self.manager['/directory']
-<<<<<<< HEAD
-        self.assertIsInstance(directory, warehouse.Directory)
-=======
         self.assertIsInstance(directory, stow.Directory)
->>>>>>> 3c271281
         self.assertTrue(len(directory) == 0)
 
     def test_mkdir_ignore_exists(self):
@@ -166,11 +154,7 @@
             file = self.manager.put(localInFP, '/test1.txt')
 
             # Assert that the pushed item is a file
-<<<<<<< HEAD
-            self.assertIsInstance(file, warehouse.artefacts.File)
-=======
             self.assertIsInstance(file, stow.artefacts.File)
->>>>>>> 3c271281
 
             # Pull the file down again
             self.manager.get('/test1.txt', localOutFP)
@@ -215,11 +199,7 @@
             file_b = self.manager.put(localInFP, file)
 
             # Assert its a file and that its the same file object as before
-<<<<<<< HEAD
-            self.assertIsInstance(file_b, warehouse.artefacts.File)
-=======
             self.assertIsInstance(file_b, stow.artefacts.File)
->>>>>>> 3c271281
             self.assertIs(file, file_b)
 
             # Pull the file down again - using the file object
@@ -250,11 +230,7 @@
 
             art = self.manager.put(d, '/testdir')
 
-<<<<<<< HEAD
-            self.assertIsInstance(art, warehouse.artefacts.Directory)
-=======
             self.assertIsInstance(art, stow.artefacts.Directory)
->>>>>>> 3c271281
 
     def test_putting_directories_overwrites(self):
 
@@ -275,11 +251,7 @@
 
             self.assertEqual(len(folder), 1)
 
-<<<<<<< HEAD
-            with pytest.raises(warehouse.exceptions.ArtefactNotFound):
-=======
             with pytest.raises(stow.exceptions.ArtefactNotFound):
->>>>>>> 3c271281
                 self.manager['/directory/file1.txt']
 
             self.manager['/directory/file2.txt']
@@ -421,17 +393,10 @@
         self.assertTrue(self.manager['/file1.txt'])
         self.assertTrue(self.manager['/file2.txt'])
 
-<<<<<<< HEAD
-        with pytest.raises(warehouse.exceptions.ArtefactNotFound):
-            self.manager['/file3.txt']
-
-        with pytest.raises(warehouse.exceptions.ArtefactNotFound):
-=======
         with pytest.raises(stow.exceptions.ArtefactNotFound):
             self.manager['/file3.txt']
 
         with pytest.raises(stow.exceptions.ArtefactNotFound):
->>>>>>> 3c271281
             self.manager['/file4.txt']
 
         # Move the file
@@ -441,13 +406,8 @@
         # Assert that the file exists
         self.assertTrue(self.manager['/file3.txt'])
         self.assertTrue(self.manager['/file4.txt'])
-<<<<<<< HEAD
-        with pytest.raises(warehouse.exceptions.ArtefactNotFound): self.manager['/file1.txt']
-        with pytest.raises(warehouse.exceptions.ArtefactNotFound): self.manager['/file2.txt']
-=======
         with pytest.raises(stow.exceptions.ArtefactNotFound): self.manager['/file1.txt']
         with pytest.raises(stow.exceptions.ArtefactNotFound): self.manager['/file2.txt']
->>>>>>> 3c271281
 
         # Open the new file and assert that its content matches
         with self.manager.open('/file3.txt', 'r') as handle:
@@ -500,21 +460,13 @@
             self.manager.rm('/file1.txt')
 
             # Demonstrate that the file has been removed from the manager
-<<<<<<< HEAD
-            with pytest.raises(warehouse.exceptions.ArtefactNotFound):
-=======
             with pytest.raises(stow.exceptions.ArtefactNotFound):
->>>>>>> 3c271281
                 self.manager['/file1.txt']
 
             with pytest.raises(stow.exceptions.ArtefactNoLongerExists):
                 file._exists
 
-<<<<<<< HEAD
-            with pytest.raises(warehouse.exceptions.ArtefactNotMember):
-=======
             with pytest.raises(stow.exceptions.ArtefactNotFound):
->>>>>>> 3c271281
                 self.manager.get('/file1.txt', os.path.join(directory, 'temp.txt'))
 
 
@@ -557,11 +509,7 @@
                 self.assertTrue(method(local_path))
 
             # Ensure that one cannot delete the directory while it still has contents
-<<<<<<< HEAD
-            with pytest.raises(warehouse.exceptions.OperationNotPermitted):
-=======
             with pytest.raises(stow.exceptions.OperationNotPermitted):
->>>>>>> 3c271281
                 self.manager.rm(folder)
 
             # Remove recursively
@@ -639,11 +587,7 @@
                     handle.write("Some content")
 
             file = self.manager['/another/file3.txt']
-<<<<<<< HEAD
-            self.assertIsInstance(file, warehouse.artefacts.File)
-=======
             self.assertIsInstance(file, stow.artefacts.File)
->>>>>>> 3c271281
             self.assertEqual(file.path, "/another/file3.txt")
             with file.open("r") as handle:
                 self.assertEqual(handle.read(), "Some content")
@@ -718,9 +662,6 @@
 
             self.assertEqual(len(os.listdir(abspath)), 0)
 
-<<<<<<< HEAD
-        self.assertIsInstance(self.manager['/nonexistent'], warehouse.artefacts.Directory)
-=======
         self.assertIsInstance(self.manager['/nonexistent'], stow.artefacts.Directory)
 
     def test_put_bytest(self):
@@ -818,7 +759,6 @@
             self.assertEqual(self.manager["/sync_folder/file2.txt"].content.decode(), "This file has been updated at source")
 
 
->>>>>>> 3c271281
 
 class SubManagerTests:
 
