--- conflicted
+++ resolved
@@ -7,13 +7,8 @@
 import uuid
 import tempfile
 
-<<<<<<< HEAD
-import warehouse
-from warehouse.managers import Amazon
-=======
 import stow
 from stow.managers import Amazon
->>>>>>> 3c271281
 
 from .. import ETC_DIR
 from .manager import ManagerTests, SubManagerTests
@@ -154,18 +149,6 @@
                 path
             )
 
-<<<<<<< HEAD
-        sub_manager = warehouse.connect(
-            "s3",
-            submanager="/initial_directory",
-            bucket=self.bucket_name,
-            aws_access_key_id=self._config['aws_access_key_id'],
-            aws_secret_access_key=self._config['aws_secret_access_key']
-        )
-
-        self.assertIsInstance(sub_manager, warehouse.manager.SubManager)
-        self.assertEqual(len(sub_manager.ls()), 1)
-=======
         self.assertEqual(
             self.manager["/file_put.txt"].content.decode(), "hello"
         )
@@ -209,5 +192,4 @@
 
         result = stow.ls('s3://{}'.format(self.bucket_name))
 
-        self.assertIsInstance(result, set)
->>>>>>> 3c271281
+        self.assertIsInstance(result, set)