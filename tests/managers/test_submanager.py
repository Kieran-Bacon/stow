import unittest

import os
import tempfile
import shutil

from .manager import ManagerTests

<<<<<<< HEAD
import warehouse
=======
import stow
>>>>>>> 3c271281

class Test_SubManager(unittest.TestCase, ManagerTests):

    def setUp(self):
        # Make the managers local space to store files
        self.directory = tempfile.mkdtemp()

        # Define the manager
<<<<<<< HEAD
        self.mainManager = warehouse.connect(manager='FS', path=self.directory)
=======
        self.mainManager = stow.connect(manager='FS', path=self.directory)
>>>>>>> 3c271281
        self.mainManager.mkdir("/demo")
        self.manager = self.mainManager.submanager("/demo")

    def setUpWithFiles(self):
        # Make the managers local space to store files
        self.directory = tempfile.mkdtemp()

        os.mkdir(os.path.join(self.directory, "demo"))

        with open(os.path.join(self.directory, "demo", "initial_file1.txt"), "w") as handle:
            handle.write("Content")

        os.mkdir(os.path.join(self.directory, "demo", "initial_directory"))
        with open(os.path.join(self.directory, "demo", "initial_directory", "initial_file2.txt"), "w") as handle:
            handle.write("Content")

        os.mkdir(os.path.join(self.directory, "demo", "directory-stack"))
        os.mkdir(os.path.join(self.directory, "demo", "directory-stack", "directory-stack"))
        with open(os.path.join(self.directory, "demo", "directory-stack", "directory-stack", "initial_file3.txt"), "w") as handle:
            handle.write("Content")

        # Define the manager
<<<<<<< HEAD
        self.mainManager = warehouse.connect(manager='FS', path=self.directory)
=======
        self.mainManager = stow.connect(manager='FS', path=self.directory)
>>>>>>> 3c271281
        self.manager = self.mainManager.submanager("/demo")

    def tearDown(self):

        # Delete the directory and all it's contents
        shutil.rmtree(self.directory)

    def test_put_file(self):

        with tempfile.TemporaryDirectory() as directory:

            tempfilename = os.path.join(directory, "temp.txt")
            with open(tempfilename, "w") as handle:
                handle.write("content")

            subFile = self.manager.put(tempfilename, "/file1.txt")
            mainFile = self.mainManager['/demo/file1.txt']

            self.assertTrue(mainFile)
            self.assertEqual(mainFile.modifiedTime, subFile.modifiedTime)
            self.assertEqual(mainFile.size, subFile.size)

    def test_put_directory(self):

        with tempfile.TemporaryDirectory() as directory:

            for path in [("dir1", "file1.txt"), ("dir1", "dir2", "file2.txt")]:
                fp = os.path.join(directory, *path)
                os.makedirs(os.path.dirname(fp))
                with open(fp, "w") as handle:
                    handle.write("some content")


            self.manager.put(os.path.join(directory, "dir1"), "/dir1")

            # Test all of the items
            for filename in ["/dir1/file1.txt", "/dir1/dir2/file2.txt"]:
                sub = self.manager[filename]
                main = self.mainManager["/demo"+filename]

                self.assertEqual(main.modifiedTime, sub.modifiedTime)
                self.assertEqual(main.size, sub.size)


    def test_making_artefacts(self):

        self.assertIsInstance(self.manager.touch("/subfile.txt"), stow.artefacts.SubFile)
        self.assertIsInstance(self.manager.mkdir("/subdir"), stow.artefacts.SubDirectory)<|MERGE_RESOLUTION|>--- conflicted
+++ resolved
@@ -6,11 +6,7 @@
 
 from .manager import ManagerTests
 
-<<<<<<< HEAD
-import warehouse
-=======
 import stow
->>>>>>> 3c271281
 
 class Test_SubManager(unittest.TestCase, ManagerTests):
 
@@ -19,11 +15,7 @@
         self.directory = tempfile.mkdtemp()
 
         # Define the manager
-<<<<<<< HEAD
-        self.mainManager = warehouse.connect(manager='FS', path=self.directory)
-=======
         self.mainManager = stow.connect(manager='FS', path=self.directory)
->>>>>>> 3c271281
         self.mainManager.mkdir("/demo")
         self.manager = self.mainManager.submanager("/demo")
 
@@ -46,11 +38,7 @@
             handle.write("Content")
 
         # Define the manager
-<<<<<<< HEAD
-        self.mainManager = warehouse.connect(manager='FS', path=self.directory)
-=======
         self.mainManager = stow.connect(manager='FS', path=self.directory)
->>>>>>> 3c271281
         self.manager = self.mainManager.submanager("/demo")
 
     def tearDown(self):
