--- conflicted
+++ resolved
@@ -940,12 +940,8 @@
         if type(sourceObj._manager) == type(destinationManager) and not sourceObj._manager.ISOLATED:
             return destinationManager._cp(sourceObj, destinationPath, callback=callback)
 
-<<<<<<< HEAD
         log.warning('Cannot perform copy on manager - defaulting to put for %s->%s', source, destination)
-        return self.put(sourceObj, destination)
-=======
         return self.put(sourceObj, destination, callback=callback)
->>>>>>> 5aee7a3a
 
     def mv(
         self,
