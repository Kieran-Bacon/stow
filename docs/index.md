<<<<<<< HEAD
warehouse is a package that allows for the seemless communication between vairous different data warehouse systems via a hemogenous "manager" interface. This allows code to be written for a local filestore and then immediately have a AWS bucket plugged in without having to update code.
=======
# Stow
>>>>>>> 3c271281

`Stow` is a package that enables the manipulation of local and remote artefacts seemlessly and effortlessly via a powerful and well defined interface. Importantly it provides you with the abstraction you want from storage implementations and solves compatibility issues and concerns.

<<<<<<< HEAD
Managers | import path | connect manager names
--- | --- | ---
Amazon AWS | warehouse.managers.Amazon | S3, AWS
Filesystem | warehouse.managers.FS | FS, LFS
=======
`stow` enables you to deploy solutions anywhere with any storage backend without concern, and without having to re-implement how you access your files and directories.
>>>>>>> 3c271281

```python
import stow

<<<<<<< HEAD
fs = warehouse.connect(manager="FS", path="~/Documents")
s3 = warehouse.connect(manager="S3", bucket="bucket-name")  # Assuming aws creds are installed - else pass them

aws = warehouse.managers.Amazon("bucket-name")
aws = warehouse.managers.Amazon("bucket-name", accesskey="***")
```
=======
for art in stow.ls():
    print(art)
# <stow.Directory: /home/kieran/stow/.pytest_cache>
# <stow.Directory: /home/kieran/stow/tests>
# <stow.File: /home/kieran/stow/mkdocs.yml modified(2020-06-27 10:24:10.909885) size(68 bytes)>
# <stow.File: /home/kieran/stow/requirements.txt modified(2020-05-25 14:00:59.423165) size(16 bytes)>
# ...

with stow.open("requirements.txt", "r") as handle:
    print(handle.read())
# tqdm
# pyini
# boto3


stow.put("requirements.txt", "s3://example-bucket/projects/stow/requirements.txt")

with stow.open("s3://example-bucket/projects/stow/requirements.txt", "r") as handle:
    print(handle.read())
# tqdm
# pyini
# boto3

reqs = stow.artefact("s3://example-bucket/projects/stow/requirements.txt")
reqs
# <stow.File: s3://example-bucket/projects/stow/requirements.txt modified(2020-10-10 09:32:59.423165) size(16 bytes)>

print(reqs.name, reqs.size, reqs.extension)
# requirements 16 txt
```

## Getting started

### Installation

You can get stow by:
```bash
$ pip install stow
```

You can get a specific verion of stow by:
```sh
$ pip install stow==0.2.0
```

To use `stow`, simply import the package and begin to use its rich interface

```python
import stow

stow.ls()
```

!!! Note
    The latest development version can always be found on [GitHub](https://github.com/Kieran-Bacon/stow){target=_blank}.

    For best results, please ensure your version of Python is up-to-date. For more information on how to get the latest version of Python, please refer to the official [Python documentation](https://www.python.org/downloads/){target=_blank}.

### Paths, Artefacts and Managers

<p role="list-header"> <code>stow</code> only defines two fundamental objects:</p>
- `Artefact` and
- `Manager`

`Artefacts` represent a storage object like a file or directory (`stow.File`, `stow.Directory`) and it provides methods for accessing those objects contents and extracting relevant metadata. All `Artefact` objects belong to a `Manager` which orchestrates communication between your session and the storage medium.

Each `Manager` is a backend for a specific storage medium, and all adhere to a rich `Manager` interface. This allows you to write storage medium agnostic code, and switch between (or use multiple varieties of) backends confidently.

**`Artefacts` can be used more often than not in place of a path string on the stateless and manager interfaces.**

```python
reqFile = manager["/requirements.txt"]

with reqFile.open("r") as handle:
    ...

with manager.open(reqFile, "r") as handle:
    ...

with stow.open(reqFile, "r") as handle:
    ...

with stow.open("/requirements.txt", "r") as handle:
    ...
```

`Artefacts` use the expressive interface of the `Manager` object to perform their actions so inheriting from `Manager` to support a new storage backend is a breeze, and can be looked into [here](/extending).

`Managers` use the unix filesystem syntax for their paths, across all mediums and platform implementations. These paths are translated to the medium specific paths when operations are executed.

<p role="code-header">As such, the following will run for both <b>unix</b> and <b>windows</b> platforms:</p>

```python
stow.ls("~/Documents")
manager["/directory/file1.txt"].size
```

Windows paths are accepted as part of the stow stateless interface, but, to truely be agnostic you should use the unix filesystem syntax.

!!! Warning
    A result of this choice is that for development on Windows the `Manager` and `Directory` objects will not accept windows relative paths. The local filesystem manager will act just like any other manager, as a unix filesystem.

    The stateless interface can be dropped in without an issue into pre-existing code as a replacement for os, but, to use the Manager object you will need to be aware of its intolerance of windows.

### Things to remember

Listed below are a few things to remember about this package that may save you some head scratching.

#### Don't hold onto things you don't need

Words to live by, but especially here. As `Artefact` objects are created to provide a convenient means of accessing filesystem objects, their existence is tied intrinsically with those objects. Holding references to objects that are deleted will result in the `Artefact` objects raising existence errors when you next try to interact with them.

If an object is actively deleted you should try and make sure you aren't holding a reference to it.

That being said, updates to files, overwrites, copies and moves onto operations will not be an issue. The metadata for the the `Artefact` object will be updated accordingly.

## Ways of working

The package is intend to be as simple to use as the builtin `os.path` package but far more powerful. An important aspect of any powerful package is a good abstraction layer that means that the user doesn't have to cater to the package's implementation, but with any road paved with good intentions...

Fortunately there isn't any special, or specific edge cases that will surprise you or break the intuitive nature of the package. Everything will work as you expect and as the interface states, however, the are paradigms for working with remote files that will aid (slightly) in the performance when in such a context that will have no impact/benefit to local file system `Manager`s. As such, it would be recommended to program as that were the context but I discuss below these subtleties more so you can decide for yourself.

Furthermore, Managers may have performance quirks specific to them but these should be slight as compatibility is the primary focus, any such differences will be outlined [here](managers).

Any third party package/plugin `Manager` is a of course untested, however if following the steps [here](extending) they should be highly effective.


### Working with stow

`stow` aims to replace `os.path` so automatically any example usage of `os.path` will be just as valid when replacing `os.path` with `stow`.

```python
import os
import stow

p1, p2 ,p3 = ...

os.path.commonpath([p1, p2, p3]) == stow.commonpath([p1, p2 ,p3]) # True
```

There is an endless list of different scenarios and requirements you may have for working with files. Here we will illustrate a few that may give an insight into how you can incorporate stow to great affect in your own applications.

#### working locally and then pushing

Conventionally working with a remote destination, you would create your artefacts and then push/put them on the target using a bespoke package for the storage manager. It would look similar to below but more complicated on the pushing front.

```python
import os
import stow

LOCAL_DIRECTORY = "/path/..." # Or temporary directory
REMOTE_DIRECTORY = "s3://example-bucket"

# Do some work in a base directory
for i in range(10):
    with open(os.path.join(LOCAL_DIRECTORY, str(i)), "w") as handle:
        handle.write(f"line {i}")

# Put the directory into an s3 bucket
stow.put(LOCAL_DIRECTORY, REMOTE_DIRECTORY)

# Remove local artefacts that are now on remote (or keep them... that's up to you really)
os.rmdir(LOCAL_DIRECTORY)
```

By `localising` a directory you can wrap your code without having to change it to immediately benefit writing to remote destinations

```python
import stow

REMOTE_DIRECTORY = "s3://example-bucket"  # Could be a path to any remote

with stow.localise(REMOTE_DIRECTORY) as LOCAL_DIRECTORY:
    stow.mkdir(LOCAL_DIRECTORY)  # If the target location doesn't yet exist, we will create it as a directory now

    # Do some work in a base directory
    for i in range(10):
        with open(os.path.join(LOCAL_DIRECTORY, str(i)), "w") as handle:
            handle.write(f"line {i}")
```

Alternatively you can use stow to write directly to the manager, via the stow package interface or the manager interface

```python
import stow

REMOTE_DIRECTORY = "s3://example-bucket"  # Could be a path to any remote

# Do some work in a base directory
for i in range(10):
    with stow.open(stow.join(REMOTE_DIRECTORY, str(i)), "w") as handle:
        handle.write(f"line {i}")
```

```python
import stow

s3 = stow.connect(manager="s3", bucket="example-bucket")

# Do some work in a base directory
for i in range(10):
    with s3.open(i, "w") as handle:
        handle.write(f"{i}")
```

!!! Note
    `os` was not imported. For constructing files with depth `stow.join()` or a manager's `.join()` can be used to construct the manager relative path.


!!! Note
    AWS credentials were setup for the user via one of the methods that can be read about <a href="https://docs.aws.amazon.com/cli/latest/userguide/cli-configure-quickstart.html" target="_blank">__*here*__</a>. This allows `stow` to able to communicate with s3 simply be using the qualified url for the artefacts. Otherwise, the IAM secret keys are required to be passed to the manager as keyword arguments which can be looked at in [managers](managers).

#### merging directories

Wanted to merge or synchronise two directory is rather a pain. You will need to setup a loop to fetch files metadata and do the comparison for each file. This method is even more difficult when considering fetching metadata from a remote source.

```python
import os
import shutil

source = "..."
destination = "..."

for file in os.listdir(source):
    sourceStat = os.stat(os.path.join(source, file))
    destinationStat = os.stat(os.path.join(destination, file))

    if (
        (destinationStat is None) or # There isn't a destination file
        (sourceStat.st_mtime > destinationStat.st_mtime)  # Source has been updated
        ):
        # Update the destination
        shutil.copyfile(os.path.join(source, file), os.path.join(destination, file))
```
`stow` makes this easy.
```python
import stow

# paths to directories anywhere (local, aws, ssh, ...)
source = "..."
destination = "..."

# Sync the directories
stow.sync(source, destination)
```

### Writing manager agnostic code

The ultimate power that `stow` provides is the time saving and confidence brought by removing the need to write complicated methods for handling multiple backend storage solutions in your application.

Importantly, time spent making your solution robust in multiple environments (e.g development and production) to then simple abandon the good work when only a subset of those environments is where your live application runs, can be saved.

**You** shouldn't be focusing on storage management, you should be focusing on your solutions and be confident that artefacts needed will be available regardless where you are deploying and whatever storage method you are using.

#### Current situation

Imagine we have the following method that loads in configuration information for our solution (please don't judge on the quality of the method, just for demonstration purposes only).
```python
import os
import json

def loadInConfigs(configDirectory: str) -> dict:
    """ Open and parser the system configurations

    Args:
        configDirectory: The path to the config directory

    Returns:
        dict: A diction of configuration names to values

    Raises:
        FileNotFoundError: if the configDirectory path does not exist
    """

    with open(os.path.join(configDirectory, "config1.json"), "r") as handle:
        config1 = json.load(handle)

    with open(os.path.join(configDirectory, "config2.json"), "r") as handle:
        config2 = json.load(handle)

    with open(os.path.join(configDirectory, "config3.json"), "r") as handle:
        config3 = json.load(handle)

    combined = {"lazers": config1, "cannons": config2, "doors": config3}

    return combined
```

This works perfectly fine locally, but, the target of your work is an docker container running in AWS ecs and the configs need to be configurable from a distance so they will actually be hosted on s3...

Well... I guess we are going to have to write a different method that uses boto3 to connect to the bucket and pull them out. We'll write this code but not test it until we deploy to our testing/staging environment as that looks a lot more like production with similar polices and the like, and for now we will continue with this method!

Great! will still need to write some sort of toggle for this and that method and fit that in to our cli, api, etc, so we do that. Or as the over-engineers will inevitably do, create a function to parse the `configDirectory` path and decide the best method for accessing the data.

Then from word up high, we want to update the running solution on the fly by changing some of these configs and (I can't image a use case where you'd have to handle it like this) to do so you want to check the update time of the file to trigger a change.

You'd need implemented this for both your AWS backend solution and your local development directory.

Then we write tests! (of if you are better than I, you've done this first and you've finished now because the methods work).

**but what have you achieved?** Sad to say, nothing. You've loaded in some files. And made a questionable decision about how your program flows logically. What can we do about this?

#### Use stow methods and paths

First off lets remove the requirement for os and make this as similar to the original method as possible
```python
import stow
import json

def loadInConfigs(configDirectory: str) -> dict:
    """ Open and parser the system configurations

    Args:
        configDirectory: The path to the config directory

    Returns:
        dict: A diction of configuration names to values

    Raises:
        FileNotFoundError: if the configDirectory path does not exist
    """

    with stow.open(stow.join(configDirectory, "config1.json"), "r") as handle:
        config1 = json.load(handle)

    with stow.open(stow.join(configDirectory, "config2.json"), "r") as handle:
        config2 = json.load(handle)

    with stow.open(stow.join(configDirectory, "config3.json"), "r") as handle:
        config3 = json.load(handle)

    combined = {"lazers": config1, "cannons": config2, "doors": config3}

    return combined
```

Almost identical code but the consequence is that you can pass in a stow path such as `/home/kieran/configs`, `s3://example-bucket/configs` or `ssh://kieran@ec2.../home/ubuntu/configs` and have the same behaviour.

You can write a test for this function and be done with it. Nothing complicated but highly functional.

#### Use a stow object

Useful when you have a structure of nested related items, you may make absolute paths which will become relative to the manager. A result is that this structure could be moved and the code would continue to work perfectly, now with the benefit of the manager interface to use inside the function, and a clear indication of what is going on in the interface.

```python
import stow
import json

#def loadInConfigs(configDirectory: stow.Manager) -> dict:
def loadInConfigs(configDirectory: stow.Directory) -> dict:
    """ Open and parser the system configurations

    Args:
        configDirectory: directory holding config files

    Returns:
        dict: A diction of configuration names to values

    Raises:
        FileNotFoundError: if the configDirectory path does not exist
    """

    with configDirectory["/config1.json"].open("r") as handle:
        config1 = json.load(handle)

    with configDirectory["/config2.json"].open("r") as handle:
        config2 = json.load(handle)

    with configDirectory["/config3.json"].open("r") as handle:
        config3 = json.load(handle)

    combined = {"lazers": config1, "cannons": config2, "doors": config3}

    return combined
```
written elsewhere
```python
import os
import stow

manager = stow.manager(os.environ.get("DATA_DIRECTORY", "s3://example-bucket/application_data"))

#configs = loadInConfigs(manager)
configs = loadInConfigs(manager["/configs"])

```

This change has altered the method quite a bit and now requires that interactions be handled via the manager object. However, you've gained a lot in terms of compatibility with an storage backend and functionality provided on the interface of the `Manager` object.

### Considerations for remote file systems

#### Orchestrating managers

If moving artefacts between multiple remote file systems, it is extremely likely that the `Manager`s will require the artefacts be pulled to your local machine and pushed to the target destination. As such your local machine will be orchestrating the communication between the remote file systems and may need to hold in memory, or use storage to hold artefact information as it is being pushed up to the target.

```python
import stow

stow.cp("s3://example-bucket/here","s3://different-bucket/here")

for art in stow.ls("ssh://ubuntu@ec2../files/here"):
    if isinstance(art, stow.File):
        stow.put(art, "s3://example-bucket/instance/")
```

#### Dealing with added latency

Working with remote file systems will incur noticeable amounts of latency (in comparison to local artefacts) which many pose a problem for a system. Unfortunately this kind of lag, when reading and writing to files and directories, can only really be solved by improving your connectivity to the remote, and by cutting down on the number of operations you are performing.

This second point is something we can address in our programs, and its a good habit even when working explicitly with local files. You should try to minimise the number of read write functions you have to make, and program to make updates in bulk whenever possible.

!!! Note
    Read and write operations are not the same as reading metadata/listing directories. These operations are extremely cheap to execute and values are cached whenever possible.

Bulking updates/changes is akin to working on directories rather than files. To open and read from a `File` the contents will need to be fetched. Inversely, if you are writing to a file, when the `File` handle is closed, the new contents needs to be pushed onto the remote.

Instead of working on files individually, we can work within a directory and pull/push the directory all at once.

```python
import stow

# Five push of files to s3
for i in range(5):
    with stow.open("s3://example-bucket/files/{}".format(i), "w") as handle:
        handle.write(i)

# One push of directory of five files
with stow.localise("s3://example-bucket/files", mode="a") as abspath:
    for i in range(5):
        with stow.open(stow.join(abspath, str(i)), "w") as handle:
            handle.write(i)
```

Caveats to this approach:

- This bulking method requires the files you are working on to touch the local file system before they are pushed to the remote, so if local storage is a scarce resource then this approach may not be feasible.
- The performance of the bulk upload is dependent on the availability of the underlying backend. If the storage provider doesn't provide a utility for bulk uploading then there isn't an improvement to be had.
- Network usage will be grouped at a single point (exiting of the localise context) in your program flow.

!!! Note
    The behaviour for local file systems is exactly the same for both approaches as they both will access the artefacts directly. There is no negative impact locally.
>>>>>>> 3c271281
<|MERGE_RESOLUTION|>--- conflicted
+++ resolved
@@ -1,31 +1,12 @@
-<<<<<<< HEAD
-warehouse is a package that allows for the seemless communication between vairous different data warehouse systems via a hemogenous "manager" interface. This allows code to be written for a local filestore and then immediately have a AWS bucket plugged in without having to update code.
-=======
 # Stow
->>>>>>> 3c271281
 
 `Stow` is a package that enables the manipulation of local and remote artefacts seemlessly and effortlessly via a powerful and well defined interface. Importantly it provides you with the abstraction you want from storage implementations and solves compatibility issues and concerns.
 
-<<<<<<< HEAD
-Managers | import path | connect manager names
---- | --- | ---
-Amazon AWS | warehouse.managers.Amazon | S3, AWS
-Filesystem | warehouse.managers.FS | FS, LFS
-=======
 `stow` enables you to deploy solutions anywhere with any storage backend without concern, and without having to re-implement how you access your files and directories.
->>>>>>> 3c271281
-
-```python
-import stow
-
-<<<<<<< HEAD
-fs = warehouse.connect(manager="FS", path="~/Documents")
-s3 = warehouse.connect(manager="S3", bucket="bucket-name")  # Assuming aws creds are installed - else pass them
-
-aws = warehouse.managers.Amazon("bucket-name")
-aws = warehouse.managers.Amazon("bucket-name", accesskey="***")
-```
-=======
+
+```python
+import stow
+
 for art in stow.ls():
     print(art)
 # <stow.Directory: /home/kieran/stow/.pytest_cache>
@@ -466,5 +447,4 @@
 - Network usage will be grouped at a single point (exiting of the localise context) in your program flow.
 
 !!! Note
-    The behaviour for local file systems is exactly the same for both approaches as they both will access the artefacts directly. There is no negative impact locally.
->>>>>>> 3c271281
+    The behaviour for local file systems is exactly the same for both approaches as they both will access the artefacts directly. There is no negative impact locally.