--- conflicted
+++ resolved
@@ -1,8 +1,4 @@
-<<<<<<< HEAD
-site_name: warehouse
-=======
 site_name: Stow
->>>>>>> 3c271281
 theme: readthedocs
 markdown_extensions:
     - tables
